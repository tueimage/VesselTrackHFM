--- conflicted
+++ resolved
@@ -76,7 +76,6 @@
         vesselMask = np.where(vessel_filtered_image >= thresh, 1, 0).astype(np.uint8)
 
         # Disabling post-processing of the Frangi filtered image (on Erik's suggestion)
-        # # Morphological operations on the binarized vessel mask
         # se_erosion = generate_binary_structure(rank=vesselMask.ndim, connectivity=2)
         # se_dilation = generate_binary_structure(rank=vesselMask.ndim, connectivity=8)
         #
@@ -115,12 +114,8 @@
             nz_indices = np.nonzero(vesselMask[:, :, slice_idx])
             if nz_indices[0].size != 0 and nz_indices[1].size != 0:
                 mask_slice = vesselMask[:, :, slice_idx]
-                se_cc = generate_binary_structure(rank=mask_slice.ndim, connectivity=4)
+                se_cc = generate_binary_structure(rank=mask_slice.ndim, connectivity=8)
                 labelled_array, num_labels = label(mask_slice, se_cc)
-<<<<<<< HEAD
-                # Check if we find > 1 objects
-=======
->>>>>>> 22337551
                 if num_labels > 1:
                     seed_slice_idx = slice_idx
                     seed_label_array = labelled_array
@@ -144,11 +139,7 @@
                                           labels=seed_label_array,
                                           index=largest_component_label)
 
-<<<<<<< HEAD
         if np.isnan(slice_seed_point[0]) or np.isnan(slice_seed_point[1]):
-=======
-        if np.isnan(slice_seed_point[0]) is True or np.isnan(slice_seed_point[1]) is True:
->>>>>>> 22337551
             raise RuntimeError('Seed-points not found in selected slice')
 
         # Create the 3D seed-point by appending the slice idx
